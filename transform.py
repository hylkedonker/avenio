--- conflicted
+++ resolved
@@ -238,7 +238,7 @@
 
 
 def coarse_grain_columns(
-    data_frame: pd.DataFrame, operation: Callable = np.sum,
+    data_frame: pd.DataFrame, operation: Callable = np.sum
 ) -> pd.DataFrame:
     """
     Coarse grain over coding changes.
@@ -312,11 +312,7 @@
 
 def load_process_and_store_spreadsheets(
     spread_sheet_filename: str = "variant_list_20200409.xlsx",
-<<<<<<< HEAD
     spss_filename: str = "clinical_20200420.sav",
-=======
-    spss_filename: str = "clinical_20200419.sav",
->>>>>>> 2038ec4b
     transformation: Callable = lambda x, y: y - x,
     columns: List[str] = [
         "Allele Fraction",
