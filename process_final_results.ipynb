--- conflicted
+++ resolved
@@ -9,46 +9,12 @@
     "%matplotlib inline\n",
     "import numpy as np\n",
     "\n",
-<<<<<<< HEAD
     "from transform import combine_tsv_files, load_process_and_store_spreadsheets"
-=======
-    "from source import load_avenio_files, categorical_columns_to_lower\n",
-    "from transform import combine_tsv_files, load_process_and_store_spreadsheets, merge_mutation_spreadsheet_t0_with_t1, clean_mutation_columns"
-   ]
-  },
-  {
-   "cell_type": "markdown",
-   "metadata": {},
-   "source": [
-    "# First make a spreadsheet with merged t0 and t1."
    ]
   },
   {
    "cell_type": "code",
    "execution_count": 2,
-   "metadata": {},
-   "outputs": [],
-   "source": [
-    "spread_sheet_filename= \"variant_list_20200409.xlsx\"\n",
-    "spss_filename= \"clinical_20200419.sav\"\n",
-    "columns = [\n",
-    "    \"Allele Fraction\",\n",
-    "    \"No. Mutant Molecules per mL\",\n",
-    "    \"CNV Score\",\n",
-    "]\n",
-    "patient_mutations, phenotypes = load_avenio_files(\n",
-    "    spread_sheet_filename, spss_filename\n",
-    ")"
->>>>>>> 2038ec4b
-   ]
-  },
-  {
-   "cell_type": "code",
-<<<<<<< HEAD
-   "execution_count": 2,
-=======
-   "execution_count": 3,
->>>>>>> 2038ec4b
    "metadata": {},
    "outputs": [
     {
